#! /usr/bin/env python
# -*- coding: utf-8 -*-


from __future__ import print_function
import argparse
from Bio.Seq import Seq
from Bio.SeqRecord import SeqRecord
from Bio.Alphabet import generic_dna
from Bio import AlignIO
from Bio.Phylo.TreeConstruction import MultipleSeqAlignment

def Tas_parse(aln_file, naive, frame=None):
    naive = naive.lower()
    aln = AlignIO.read(aln_file, 'fasta')
    sequence_length = aln.get_alignment_length()
    if frame is not None:
        start = frame-1
        end = start + 3*((sequence_length - start)//3)
    else:
        start = 0
        end = sequence_length

    seqs_unique_counts = {}
    id_set = set()
    for seq in aln:
        seq.id = seq.id.lower()
        # if id is just an integer, assume it represents count of that sequence
        seqstr = str(seq.seq)[start:end]
        if seq.id == naive:
            naive_seq = seqstr
            if seqstr not in seqs_unique_counts:
                seqs_unique_counts[seqstr] = 0 # no observed naive unless we see it elsewhere
        elif seq.id.isdigit():
            seqs_unique_counts[seqstr] = int(seq.id)
        elif str(seq.seq) not in seqs_unique_counts:
            seqs_unique_counts[seqstr] = 1
        else:
            seqs_unique_counts[seqstr] += 1

        if seq.id in id_set:
            print('Sequence ID found multiple times:', seq.id)
            raise Exception
        else:
            id_set.add(seq.id)

    new_aln = MultipleSeqAlignment([SeqRecord(Seq(naive_seq, generic_dna), id=naive)])
<<<<<<< HEAD
    counts = {naive: seqs_unique_counts[naive_seq]}  # Add the count for the naive sequence
    del seqs_unique_counts[naive_seq]  # Now delete the naive so it does not appear twice
    for i, seq in enumerate(seqs_unique_counts):
        new_aln.append(SeqRecord(Seq(seq, generic_dna), id=str(i+1)))
        counts[str(i+1)] = seqs_unique_counts[seq]
=======
    counts = {naive: seqs_unique_counts[naive_seq]}
    for i, seq in enumerate(seqs_unique_counts, 1):
        new_aln.append(SeqRecord(Seq(seq, generic_dna), id='seq'+str(i)))
        counts[str(i)] = seqs_unique_counts[seq]
>>>>>>> 21ecbf4d
    return new_aln, counts


def check_header(header):
    try:
        header.decode('ascii')
    except UnicodeDecodeError as e:
        print('Sequence header must be an ascii-encoded string:', header)
        raise e
    if len(header) > 10:
        print('Sequence headers must be shorter than 10 characters:', header)
        raise Exception
    try:
        int(header)
        raise Exception('Sequence headers must be distinguishable from an integer. Please add a non number character.')
    except:
        pass


def default_parse(aln_file, naive, frame=None):
    naive = naive.lower()
    aln = AlignIO.read(aln_file, 'fasta')
    sequence_length = aln.get_alignment_length()
    if frame is not None:
        start = frame-1
        end = start + 3*((sequence_length - start)//3)
    else:
        start = 0
        end = sequence_length

    seqs_unique_counts = {}
    seq2id = dict()
    id_set = set()
    for seq in aln:
        seq.id = seq.id.lower()
        check_header(seq.id)
        # if id is just an integer, assume it represents count of that sequence
        seqstr = str(seq.seq)[start:end]
        if seq.id == naive:
            naive_seq = seqstr
            if seqstr not in seqs_unique_counts:
                seqs_unique_counts[seqstr] = 0 # no observed naive unless we see it elsewhere
        elif str(seq.seq) not in seqs_unique_counts:
            seqs_unique_counts[seqstr] = 1
        else:
            seqs_unique_counts[seqstr] += 1

        if seq.id in id_set:
            print('Sequence ID found multiple times:', seq.id)
            raise Exception
        else:
            id_set.add(seq.id)

        if seqstr not in seq2id:
            seq2id[seqstr] = seq.id
        elif seq.id == naive:  # The naive sequence have precedence
            seq2id[seqstr] = seq.id

    new_aln = MultipleSeqAlignment([SeqRecord(Seq(naive_seq, generic_dna), id=seq2id[naive_seq])])
    counts = {seq2id[naive_seq]: seqs_unique_counts[naive_seq]}  # Add the count for the naive sequence
    del seqs_unique_counts[naive_seq]  # Now delete the naive so it does not appear twice
    for i, seq in enumerate(seqs_unique_counts):
        new_aln.append(SeqRecord(Seq(seq, generic_dna), id=seq2id[seq]))
        counts[seq2id[seq]] = seqs_unique_counts[seq]
    return new_aln, counts


def main():
    parser = argparse.ArgumentParser(description='Convert a fasta file to philyp format. Headers must be a unique ID of less than '
                                                 'or equal to 10 ASCII characters. A special option for converting a Victora lab '
                                                 'GC fasta file to phylip is also included. All headers are converted to lower case.')
    parser.add_argument('infile', type=str, help='Fasta file with less than or equal to 10 characters unique header ID. '
                                                 'For Vitora data any integer ids indicats frequency.'
                                                 'Because dnapars will name internal nodes by intergers a node name must include'
                                                 'at least one non number character.')
    parser.add_argument('countfile', type=str, help='Filename for the output file containing the counts.')
    parser.add_argument('--converter', type=str, help='Use a special format convertion scheme e.g. for a Vitora lab GC fasta file. Options: [tas]')
    specified_coverters = ['tas']
    parser.add_argument('--naive', type=str, default='naive', help='naive sequence id')
    parser.add_argument('--frame', type=int, default=None, help='codon frame', choices=(1,2,3))
    args = parser.parse_args()

    if args.converter is not None and args.converter.lower() in specified_coverters:
        new_aln, counts = Tas_parse(args.infile, args.naive, frame=args.frame)
    elif args.converter is not None and args.converter.lower() not in specified_coverters:
        print('Cannot find the specified converter:', args.converter)
        print('Allowed converters:', specified_coverters.join(','))
        raise Exception
    else:
        new_aln, counts = default_parse(args.infile, args.naive, frame=args.frame)
    print(new_aln.format('phylip'))
    if args.countfile is not None:
        fh_out = open(args.countfile, 'w')
        for seqID, count in counts.items():
            print('{},{}'.format(seqID, count), file=fh_out)
        fh_out.close()

if __name__ == '__main__':
    main()<|MERGE_RESOLUTION|>--- conflicted
+++ resolved
@@ -45,18 +45,11 @@
             id_set.add(seq.id)
 
     new_aln = MultipleSeqAlignment([SeqRecord(Seq(naive_seq, generic_dna), id=naive)])
-<<<<<<< HEAD
     counts = {naive: seqs_unique_counts[naive_seq]}  # Add the count for the naive sequence
     del seqs_unique_counts[naive_seq]  # Now delete the naive so it does not appear twice
-    for i, seq in enumerate(seqs_unique_counts):
-        new_aln.append(SeqRecord(Seq(seq, generic_dna), id=str(i+1)))
-        counts[str(i+1)] = seqs_unique_counts[seq]
-=======
-    counts = {naive: seqs_unique_counts[naive_seq]}
     for i, seq in enumerate(seqs_unique_counts, 1):
         new_aln.append(SeqRecord(Seq(seq, generic_dna), id='seq'+str(i)))
         counts[str(i)] = seqs_unique_counts[seq]
->>>>>>> 21ecbf4d
     return new_aln, counts
 
 

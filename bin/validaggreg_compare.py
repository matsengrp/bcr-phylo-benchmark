--- conflicted
+++ resolved
@@ -54,13 +54,8 @@
         correlations.append(corr_tup[0])
         RFs.append(str(i))
 
-<<<<<<< HEAD
 if len(correlations) > 0:
     df = pd.DataFrame({'correlation':correlations, 'RF':RFs})
-=======
-df = pd.DataFrame({'correlation':correlations, 'RF':RFs})
-if df.shape[0] > 0:
->>>>>>> 67fb6683
     sns.barplot(x="RF", y="correlation", data=df)
     plt.savefig(args.outbase+'_MRSAvsCOAR.pdf')
 
